'''
metadata.py - this file is part of S3QL (http://s3ql.googlecode.com)

Copyright (C) Nikolaus Rath <Nikolaus@rath.org>

This program can be distributed under the terms of the GNU GPLv3.
'''

<<<<<<< HEAD


from .deltadump import (INTEGER, BLOB, TIME, dump_table, load_table)
=======
from __future__ import division, print_function, absolute_import
from .deltadump import INTEGER, BLOB, TIME, dump_table, load_table
from .database import Connection
>>>>>>> f11bd38d
import logging
import os
import stat

log = logging.getLogger('metadata')

# Has to be kept in sync with create_tables()!
DUMP_SPEC = [
             ('objects', 'id', (('id', INTEGER, 1),
                                ('size', INTEGER),
                                ('refcount', INTEGER))),

             ('blocks', 'id', (('id', INTEGER, 1),
                             ('hash', BLOB, 32),
                             ('size', INTEGER),
                             ('obj_id', INTEGER, 1),
                             ('refcount', INTEGER))),

             ('inodes', 'id', (('id', INTEGER, 1),
                               ('uid', INTEGER),
                               ('gid', INTEGER),
                               ('mode', INTEGER),
                               ('mtime', TIME),
                               ('atime', TIME),
                               ('ctime', TIME),
                               ('size', INTEGER),
                               ('rdev', INTEGER),
                               ('locked', INTEGER),
                               ('refcount', INTEGER))),

             ('inode_blocks', 'inode, blockno',
              (('inode', INTEGER),
               ('blockno', INTEGER, 1),
               ('block_id', INTEGER, 1))),

             ('symlink_targets', 'inode', (('inode', INTEGER, 1),
                                           ('target', BLOB))),

             ('names', 'id', (('id', INTEGER, 1),
                              ('name', BLOB),
                              ('refcount', INTEGER))),

             ('contents', 'parent_inode, name_id',
              (('name_id', INTEGER, 1),
               ('inode', INTEGER, 1),
               ('parent_inode', INTEGER))),

             ('ext_attributes', 'inode', (('inode', INTEGER),
                                          ('name_id', INTEGER),
                                          ('value', BLOB))),
]



def restore_metadata(fh, dbfile):
    '''Read metadata from *fh* and write into *dbfile*
    
    Return database connection to *dbfile*.
    
    *fh* must be able to return an actual file descriptor from
    its `fileno` method.
    
    *dbfile* will be created with 0600 permissions. Data is
    first written into a temporary file *dbfile* + '.tmp', and
    the file is renamed once all data has been loaded.
    
    
    '''

    tmpfile = dbfile + '.tmp'
    fd = os.open(tmpfile, os.O_RDWR | os.O_CREAT | os.O_TRUNC,
                 stat.S_IRUSR | stat.S_IWUSR)
    try:
        os.close(fd)
    
        db = Connection(tmpfile)
        db.execute('PRAGMA locking_mode = NORMAL')
        db.execute('PRAGMA synchronous = OFF')
        db.execute('PRAGMA journal_mode = OFF')
        create_tables(db)
        
        for (table, _, columns) in DUMP_SPEC:
            log.info('..%s..', table)
            load_table(table, columns, db=db, fh=fh)
        db.execute('ANALYZE')
        
        # We must close the database to rename it
        db.close()
    except:
        os.unlink(tmpfile)
        raise
    
    os.rename(tmpfile, dbfile)
    
    return Connection(dbfile)

def cycle_metadata(backend):
    from .backends.common import NoSuchObject

    log.info('Backing up old metadata...')
    for i in range(10)[::-1]:
        try:
            backend.rename("s3ql_metadata_bak_%d" % i, "s3ql_metadata_bak_%d" % (i + 1))
        except NoSuchObject:
            pass

    backend.rename("s3ql_metadata", "s3ql_metadata_bak_0")

def dump_metadata(db, fh):
    '''Dump metadata into fh
    
    *fh* must be able to return an actual file descriptor from
    its `fileno` method.
    '''

    locking_mode = db.get_val('PRAGMA locking_mode')
    try:
        # Ensure that we don't hold a lock on the db
        # (need to access DB to actually release locks)
        db.execute('PRAGMA locking_mode = NORMAL')
        db.has_val('SELECT rowid FROM %s LIMIT 1' % DUMP_SPEC[0][0])
        
        for (table, order, columns) in DUMP_SPEC:
            log.info('..%s..', table)
            dump_table(table, order, columns, db=db, fh=fh)
    
    finally:
        db.execute('PRAGMA locking_mode = %s' % locking_mode)
        
        
def create_tables(conn):
    # Table of storage objects
    # Refcount is included for performance reasons
    conn.execute("""
    CREATE TABLE objects (
        id        INTEGER PRIMARY KEY AUTOINCREMENT,
        refcount  INT NOT NULL, 
        size      INT NOT NULL
    )""")

    # Table of known data blocks
    # Refcount is included for performance reasons
    conn.execute("""
    CREATE TABLE blocks (
        id        INTEGER PRIMARY KEY,
        hash      BLOB(16) UNIQUE,
        refcount  INT,
        size      INT NOT NULL,    
        obj_id    INTEGER NOT NULL REFERENCES objects(id)
    )""")

    # Table with filesystem metadata
    # The number of links `refcount` to an inode can in theory
    # be determined from the `contents` table. However, managing
    # this separately should be significantly faster (the information
    # is required for every getattr!)
    conn.execute("""
    CREATE TABLE inodes (
        -- id has to specified *exactly* as follows to become
        -- an alias for the rowid.
        id        INTEGER PRIMARY KEY AUTOINCREMENT,
        uid       INT NOT NULL,
        gid       INT NOT NULL,
        mode      INT NOT NULL,
        mtime     REAL NOT NULL,
        atime     REAL NOT NULL,
        ctime     REAL NOT NULL,
        refcount  INT NOT NULL,
        size      INT NOT NULL DEFAULT 0,
        rdev      INT NOT NULL DEFAULT 0,
        locked    BOOLEAN NOT NULL DEFAULT 0
    )""")

    # Further Blocks used by inode (blockno >= 1)
    conn.execute("""
    CREATE TABLE inode_blocks (
        inode     INTEGER NOT NULL REFERENCES inodes(id),
        blockno   INT NOT NULL,
        block_id    INTEGER NOT NULL REFERENCES blocks(id),
        PRIMARY KEY (inode, blockno)
    )""")

    # Symlinks
    conn.execute("""
    CREATE TABLE symlink_targets (
        inode     INTEGER PRIMARY KEY REFERENCES inodes(id),
        target    BLOB NOT NULL
    )""")

    # Names of file system objects
    conn.execute("""
    CREATE TABLE names (
        id     INTEGER PRIMARY KEY,
        name   BLOB NOT NULL,
        refcount  INT NOT NULL,
        UNIQUE (name)
    )""")

    # Table of filesystem objects
    # rowid is used by readdir() to restart at the correct position
    conn.execute("""
    CREATE TABLE contents (
        rowid     INTEGER PRIMARY KEY AUTOINCREMENT,
        name_id   INT NOT NULL REFERENCES names(id),
        inode     INT NOT NULL REFERENCES inodes(id),
        parent_inode INT NOT NULL REFERENCES inodes(id),
        
        UNIQUE (parent_inode, name_id)
    )""")

    # Extended attributes
    conn.execute("""
    CREATE TABLE ext_attributes (
        inode     INTEGER NOT NULL REFERENCES inodes(id),
        name_id   INTEGER NOT NULL REFERENCES names(id),
        value     BLOB NOT NULL,
 
        PRIMARY KEY (inode, name_id)               
    )""")

    # Shortcuts
    conn.execute("""
    CREATE VIEW contents_v AS
    SELECT * FROM contents JOIN names ON names.id = name_id       
    """)
    conn.execute("""
    CREATE VIEW ext_attributes_v AS
    SELECT * FROM ext_attributes JOIN names ON names.id = name_id
    """)<|MERGE_RESOLUTION|>--- conflicted
+++ resolved
@@ -6,15 +6,9 @@
 This program can be distributed under the terms of the GNU GPLv3.
 '''
 
-<<<<<<< HEAD
-
-
-from .deltadump import (INTEGER, BLOB, TIME, dump_table, load_table)
-=======
-from __future__ import division, print_function, absolute_import
+
 from .deltadump import INTEGER, BLOB, TIME, dump_table, load_table
 from .database import Connection
->>>>>>> f11bd38d
 import logging
 import os
 import stat
