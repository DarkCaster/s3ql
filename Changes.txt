xxx, S3QL 0.18

  * Added --strip-meta option to mount.s3ql
  
<<<<<<< HEAD
  * stat.s3ql, tune.s3ql and cp.s3ql have been renamed to
    s3qlstat, s3qladm and s3qlcp respectively.
  
  * Added the s3qlctrl command.
=======
  * sftp backend is working again
  
>>>>>>> f64604f9
  
2010-06-29, S3QL 0.17

  * The local and sftp backends now spread their files into different 
    sub-directories.
     
  * Amazon S3 Reduced Redundancy Storage (RRS) is now supported. To
    use it, use a storage url of the form s3rr://<bucket> instead of
    s3://<bucket>.

2010-06-15, S3QL 0.16

  * Fixed problem with readdir() returning entries twice or skipping
    them if files are added or removed while readdir() is in progress.

  * Fixed build problem on Gentoo.

  * fsck.s3ql now does a rudimentary check if the file system is still
    mounted to prevent checking a mounted file system.


2010-05-28, S3QL 0.15

  * Fixed test cases to handle systems with low system clock resolution.

  * Corrected installation instructions for Debian

  * mount.s3ql: instead of --bzip2, --zlib and --no-compress, there
    is now just one option --compress=<alg>.

  * File system metadata is now uploaded in with all indices. This
    makes mounting the file system much faster. Only if LZMA
    compression has been chosen, indices are stripped for storage and
    regenerated on the next mount.

2010-05-14, S3QL 0.14

  * fsck now detects if a cached block is dirty and commits only dirty
    blocks to the backend.

  * Installation in Debian and Ubuntu is now much simpler, it can be
    done completely with aptitude.

2010-05-04, S3QL 0.13

  * S3QL now works with Ubuntu Karmic / 10.04 LTS

  * The test command no longer produces bogus error messages after
    all tests have completed.

  * The umount.s3ql command now properly handles the 'fuser' output
    with Kernel 2.6.32 (before it always refused to unmount, claiming
    that the mount point was busy).

  * The compression can now be specified independently from the encryption,
    so it is possible to have an unencrypted, but compressed file system.

  * Apart from zlib, bzip2 and lzma, data can now also be stored
    without any compression.

  * S3QL no longer emulates the . and .. directory entries since this
    is not required by POSIX and makes the code much simpler. This
    also means that the st_nlink value of a directory is not longer
    2 + number of subdirectories.

  * Fixed a bug that caused files to be listed with wrong sizes under
    certain conditions.

  * Added `expire_backups` command and instructions for a simple backup
    solution using S3QL and rsync.

2010-04-27, S3QL 0.12

  * fsck.s3ql now accepts a --batch option to not prompt for any user
    input and requires a --force option to check the file system even
    if it is marked as clean.

  * Fixed a bug in cp.s3ql that caused incorrect st_nlink values in the
    copy.

  * fsck.s3ql has been even more optimized.

  * Fixed a problem with running out of file descriptors when lots of
    objects are deleted.

  * Bucket encryption passwords can now also be stored in
    the ~/.s3ql/authinfo file.

  * mount.s3ql doesn't complain any more if it receives any of the standard
    mount(8) mount options.


2010-04-24, S3QL 0.11

  * S3QL file system can now be mounted from /etc/fstab

  * Metadata now takes significantly less space.

  * Files with extended attributes can now be deleted.

  * Extended attributes can now be listed.

  * It is now possible to choose between zlib, BZip2 and LZMA compression
    every time the file system is mounted.

  * Added contrib/benchmark.py to find out optimal compression method
    for given network bandwidth.

  * fsck.s3ql no longer uses mknod(3) , since that lead to errors on e.g.
    NFS mounted volumes under Fedora.

  * File access, modification and inode change times before 1972 are
    now supported.

  * Fixed a deadlock when removing or overwriting files.

2010-04-21, S3QL 0.10

  * S3QL now depends on FUSE version 2.8

  * Cached blocks are now flushed to the backend as soon as they have not
    been accessed for more than 10 seconds.

  * The setup script now automatically checks and, if necessary, installs
    the Python module dependencies.

  * mkfs.s3ql now creates compressed and encrypted file systems by default.

  * Data is now compressed with LZMA instead of Bzip2.

  * Data compression and data upload is now done in parallel, so the full network
    can bandwidth is continuously without breaks for data compression.

  * fsck.s3ql is now several orders of magnitude faster. The code has been
    optimized and some special database indices are now precalculated.

  * When running cp.s3ql, the attributes of the target directory are
    now immediately refreshed (so that e.g. ls immediately shows the
    correct number of hard links).

  * File removal is now significantly faster, since the network transactions
    are carried out asynchronously as part of the cache expiration.

  * mount.s3ql no longer tries to create files with mknod(), since that
    lead to errors on NFS mounted volumes under Fedora.

  * This releases includes a lot of new code, so it may be slightly
    more beta-ish than usual.


2010-04-04, S3QL 0.9

  * The --cachedir, --logfile, --awskey and --credfile options are gone and
    have been replaced by --homedir.

  * ~/.awssecret is no longer read, instead there is a common file with
    authentication data for all backends in ~/.s3ql/authinfo

  * The syntax for mounting S3 buckets is now s3://bucketname instead of
    just the bucket name

  * There is now an SFTP backend. Thanks to Ron Knapp <ron.siesta@gmail.com> for
    most of the code.


2010-03-07, S3QL 0.8

  * S3QL now uses Python's default unittest.py instead of shipping its own.

  * Most documentation has been moved from the Wiki into the tarball, so that
    it always corresponds to the correct version.

  * setuptools is now used for installation. This allows .egg creation, dependency
    resolution and generation of the HTML documentation.

  * The S3 part of boto has been integrated into S3QL.

2010-02-22, beta7

  * mount.s3ql no longer chdirs into / when daemonizing but into the
    cache directory.

  * Added example backup script in contrib/backup.py

  * tune.s3ql --change-passphrase is working again

  * Added testcase for tune.s3ql --change-passphrase

  * Internal S3 errors are now handled properly by retrying the upload.

2010-02-19, beta6

 * tune.s3ql --copy is now *really* working properly (brrr)

2010-02-19, beta5

 * mkfs.s3ql now makes strict checks on the bucket name

 * Removed obsolete mount.s3ql_local from distribution

 * tune.s3ql --copy is now working properly

2010-02-19, beta4

    * tune.s3ql now has a --copy option to copy buckets

    * Storage location for new buckets can be specified in mkfs.s3ql and
      tune.s3ql with --s3-location

    * Fixed a deadlock in mount.s3ql when using local buckets without --fg

    * The local: bucket specifier is no longer artificially slow.

    * mount.s3ql: --allow_other is now working

2010-02-04, beta3

    * Fixed a deadlock that caused umount.s3ql to hang indefinitely when
      mount was called without --fg

    * The '.' and '..' directory entries are no longer explicitly stored
      in the database.

    * Rewrote the mechanism to handle delayed updates. Now it no longer depends
      on a small object being propagated relatively fast, but is able to handle
      arbitrary network outages.<|MERGE_RESOLUTION|>--- conflicted
+++ resolved
@@ -1,17 +1,14 @@
 xxx, S3QL 0.18
 
   * Added --strip-meta option to mount.s3ql
-  
-<<<<<<< HEAD
+
   * stat.s3ql, tune.s3ql and cp.s3ql have been renamed to
     s3qlstat, s3qladm and s3qlcp respectively.
-  
+
+  * sftp backend is working again
+
   * Added the s3qlctrl command.
-=======
-  * sftp backend is working again
-  
->>>>>>> f64604f9
-  
+
 2010-06-29, S3QL 0.17
 
   * The local and sftp backends now spread their files into different 
